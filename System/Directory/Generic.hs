{-# LANGUAGE MultiParamTypeClasses #-}
{-# LANGUAGE FlexibleContexts #-}
{-# LANGUAGE FlexibleInstances #-}
{-# LANGUAGE LambdaCase #-}
{-# LANGUAGE OverloadedStrings #-}

-- |
module System.Directory.Generic where

import Prelude hiding (FilePath)

import Control.Arrow
import Control.Monad.Except
<<<<<<< HEAD
import Control.Monad.Trans
import Data.Either.Combinators (fromRight')
=======
>>>>>>> f13dd3b7
import Data.Functor.Monadic
import qualified Data.Text.Lazy as T
import Data.Types.Isomorphic
import qualified System.Directory as D
import Filesystem.Path.CurrentOS

import Crawling.Hephaestos.Fetch.Types
import Crawling.Hephaestos.Fetch.ErrorHandling

import Debug.Trace

--createDirectoryIfMissing :: (MonadIO m, Injective a String) => Bool -> a -> m ()
--createDirectoryIfMissing b = liftIO . D.createDirectoryIfMissing b . to

getHomeDirectory :: (MonadIO m, Functor m, Injective String a) => m a
getHomeDirectory = to <$< liftIO D.getHomeDirectory

canonicalizePath :: (MonadIO m, Functor m, Iso a String)
                 => a -> m a
canonicalizePath = to <$=< (liftIO . D.canonicalizePath . to)

doesFileExist :: (MonadIO m, Functor m, Injective a String) => a -> m Bool
doesFileExist = liftIO . D.doesFileExist . to

renameFile :: (MonadIO m, Functor m, Injective a String) => a -> a -> m ()
renameFile old new = liftIO $ D.renameFile (to old) (to new)

-- |Tries to rename a file, failing with an exception if the file exists.
rename :: FilePath -- ^Directory containing the file.
       -> FilePath -- ^Old filename.
       -> FilePath -- ^New filename.
       -> ErrorIO ()
<<<<<<< HEAD
rename dir old new = case toText $ dir </> new of
   Left err -> addNetworkError (toText' old) $ FileError "Could not rename file!"
   Right new' -> doesFileExist' (to new')
                 >>= \case True -> duplicateFileError
                           False -> renameFile' (toText' $ dir </> old)
                                                (to new')
   where
      doesFileExist' f = catchIO f FileError (doesFileExist f)
      duplicateFileError = addNetworkError (toText' old) (FileError "File already exists!")
      renameFile' o n = catchIO o FileError (renameFile o n)

-- |ErrorIO-wrapper around 'System.Directory.createDirectoryIfMissing'.
createDirectoryIfMissing :: Bool -> FilePath -> ErrorIO ()
createDirectoryIfMissing t d = case toText d of
   Left _ -> addNetworkError (toText' d) $ FileError "Invalid directory path!"
   Right d' -> catchIO (to d') FileError $ D.createDirectoryIfMissing t (to d')

-- |Converts a 'FilePath' to lazy text, ignoring decoding errors.
--  Use only for paths already known to be valid.
toText' = to . fromEither . toText
   where
      fromEither (Left x) = x
      fromEither (Right x) = x
=======
rename dir old new =
   catchIO (doesFileExist new')
   >>= \case True -> throwError $ duplicateFileError old' new'
             False -> catchIO $ renameFile old' new'
   where
      old' = dir </> old
      new' = dir </> new
>>>>>>> f13dd3b7
<|MERGE_RESOLUTION|>--- conflicted
+++ resolved
@@ -11,11 +11,6 @@
 
 import Control.Arrow
 import Control.Monad.Except
-<<<<<<< HEAD
-import Control.Monad.Trans
-import Data.Either.Combinators (fromRight')
-=======
->>>>>>> f13dd3b7
 import Data.Functor.Monadic
 import qualified Data.Text.Lazy as T
 import Data.Types.Isomorphic
@@ -48,36 +43,10 @@
        -> FilePath -- ^Old filename.
        -> FilePath -- ^New filename.
        -> ErrorIO ()
-<<<<<<< HEAD
-rename dir old new = case toText $ dir </> new of
-   Left err -> addNetworkError (toText' old) $ FileError "Could not rename file!"
-   Right new' -> doesFileExist' (to new')
-                 >>= \case True -> duplicateFileError
-                           False -> renameFile' (toText' $ dir </> old)
-                                                (to new')
-   where
-      doesFileExist' f = catchIO f FileError (doesFileExist f)
-      duplicateFileError = addNetworkError (toText' old) (FileError "File already exists!")
-      renameFile' o n = catchIO o FileError (renameFile o n)
-
--- |ErrorIO-wrapper around 'System.Directory.createDirectoryIfMissing'.
-createDirectoryIfMissing :: Bool -> FilePath -> ErrorIO ()
-createDirectoryIfMissing t d = case toText d of
-   Left _ -> addNetworkError (toText' d) $ FileError "Invalid directory path!"
-   Right d' -> catchIO (to d') FileError $ D.createDirectoryIfMissing t (to d')
-
--- |Converts a 'FilePath' to lazy text, ignoring decoding errors.
---  Use only for paths already known to be valid.
-toText' = to . fromEither . toText
-   where
-      fromEither (Left x) = x
-      fromEither (Right x) = x
-=======
 rename dir old new =
    catchIO (doesFileExist new')
    >>= \case True -> throwError $ duplicateFileError old' new'
              False -> catchIO $ renameFile old' new'
    where
       old' = dir </> old
-      new' = dir </> new
->>>>>>> f13dd3b7
+      new' = dir </> new