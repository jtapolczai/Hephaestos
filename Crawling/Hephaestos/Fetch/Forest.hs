--- conflicted
+++ resolved
@@ -55,11 +55,8 @@
 import Network.HTTP.Client (defaultManagerSettings)
 import Network.HTTP.Conduit hiding (path, withManager)
 import Network.Socket.Internal
-<<<<<<< HEAD
 import Network.URI (URI)
-=======
 import System.Directory (createDirectoryIfMissing)
->>>>>>> 00e05d45
 import System.Directory.Generic
 import Filesystem.Path.CurrentOS hiding (append, encode)
 
@@ -107,13 +104,8 @@
                 -> ErrorIO (ForestResult results b)
 complexDownload opts succ initialState url = do
    uuid <- liftIO nextRandom
-<<<<<<< HEAD
-   let opts' = opts & savePath %~ (</> showT uuid)
+   let opts' = opts & savePath %~ (</> (decodeString $ show uuid))
        node = ([], SuccessorNode initialState (Inner url) id)
-=======
-   let opts' = opts & savePath %~ (</> (decodeString $ show uuid))
-       node = ([], SuccessorNode initialState Inner id url)
->>>>>>> 00e05d45
    downloadForest opts' succ $ Co.singleton node
 
 -- |Variant of 'complexDownload' that runs a crawler without a state.
@@ -275,50 +267,28 @@
       saveLeaf' t fr path n@(SuccessorNode st b@(Blob url) reqMod) =
          saveLeaf t fr path n
             (\uuid -> download (opts ^. manager) (reqMod.(opts ^. reqFunc)) url
-<<<<<<< HEAD
-                      >>= saveURL (opts ^. savePath) (uuid `append` typeExt b))
+                      >>= saveURL (opts ^. savePath) (uuid `addExtension` (T.toStrict $ typeExt b)))
 
       saveLeaf' t fr path n@SuccessorNode{nodeRes=r@(PlainText p)} =
-         saveLeaf t fr path n (\uuid -> saveURL (opts ^. savePath)
-                                                (uuid `append` typeExt r)
-                                                $ T.encodeUtf8 p)
-      saveLeaf' t fr path n@SuccessorNode{nodeRes=r@(XmlResult p)} =
-         saveLeaf t fr path n (\uuid -> saveURL (opts ^. savePath)
-                                                (uuid `append` typeExt r)
-                                                $ B.encode p)
-      saveLeaf' t fr path n@SuccessorNode{nodeRes=r@(BinaryData p)} =
-         saveLeaf t fr path n (\uuid -> saveURL (opts ^. savePath)
-                                                (uuid `append` typeExt r)
-                                                p)
-      saveLeaf' t fr path n@SuccessorNode{nodeRes=r@(Info k v)} =
-         saveLeaf t fr path n (\uuid -> saveURL (opts ^. savePath)
-                                        (uuid `append` typeExt r)
-                                        (encode $ object ["key" .= k,
-                                                          "value" .= v]))
-=======
-                      >>= saveURL (opts ^. savePath) url (uuid `addExtension` (T.toStrict $ typeExt Blob)))
-
-      saveLeaf' t fr path n@SuccessorNode{nodeRes=r@(PlainText p), nodeURL=url} =
-         saveLeaf t fr path n
-            (\uuid -> saveURL (opts ^. savePath) url
+         saveLeaf t fr path n
+            (\uuid -> saveURL (opts ^. savePath)
                               (uuid `addExtension` (T.toStrict $ typeExt r))
                               (T.encodeUtf8 p))
-      saveLeaf' t fr path n@SuccessorNode{nodeRes=r@(XmlResult p), nodeURL=url} =
-         saveLeaf t fr path n
-            (\uuid -> saveURL (opts ^. savePath) url
+      saveLeaf' t fr path n@SuccessorNode{nodeRes=r@(XmlResult p)} =
+         saveLeaf t fr path n
+            (\uuid -> saveURL (opts ^. savePath)
                               (uuid `addExtension` (T.toStrict $ typeExt r))
                               (B.encode p))
-      saveLeaf' t fr path n@SuccessorNode{nodeRes=r@(BinaryData p), nodeURL=url} =
-         saveLeaf t fr path n
-            (\uuid -> saveURL (opts ^. savePath) url
+      saveLeaf' t fr path n@SuccessorNode{nodeRes=r@(BinaryData p)} =
+         saveLeaf t fr path n
+            (\uuid -> saveURL (opts ^. savePath)
                               (uuid `addExtension` (T.toStrict $ typeExt r))
                               p)
-      saveLeaf' t fr path n@SuccessorNode{nodeRes=r@(Info k v), nodeURL=url} =
-         saveLeaf t fr path n
-            (\uuid -> saveURL (opts ^. savePath) url
+      saveLeaf' t fr path n@SuccessorNode{nodeRes=r@(Info k v)} =
+         saveLeaf t fr path n
+            (\uuid -> saveURL (opts ^. savePath)
                               (uuid `addExtension` (T.toStrict $ typeExt r))
                               (encode $ object ["key" .= k, "value" .= v]))
->>>>>>> 00e05d45
 
       -- |Saves a non-failure leaf.
       saveLeaf :: -- |The filename that should be used. If none is given, a
@@ -353,15 +323,8 @@
                action x
                return fr
 
-
-
-<<<<<<< HEAD
-saveMetadata :: T.Text -- ^The filename for the metadata file.
+saveMetadata :: FilePath -- ^The filename for the metadata file.
              -> Path URI -- ^Path to the beginning of the tree (may be empty)
-=======
-saveMetadata :: FilePath -- ^The filename for the metadata file.
-             -> Path URL -- ^Path to the beginning of the tree (may be empty)
->>>>>>> 00e05d45
              -> MTree ErrorIO' (SuccessorNode SomeException b)
              -> ErrorIO (Tree (SuccessorNode SomeException b, Maybe UUID))
 saveMetadata metadataFile path t = do
