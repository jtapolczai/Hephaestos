{-# LANGUAGE TupleSections #-}
{-# LANGUAGE OverloadedStrings #-}

-- |Contains the 'Successor' type which is used to
--  construct crawl trees, together with a set of useful
--  helper functions for creating 'Successor' functions.
--
--  For examples of successor functions, see @Galleries.Examples@.
module Crawling.Hephaestos.Fetch.Types.Successor (
   -- *Types
   Successor,
   HTMLSuccessor,
   htmlSuccessor,
   FetchResult(..),
   typeExt,
   isLeaf,
   SuccessorNode(..),
   SuccessorNode',
   -- *Helper functions relating to state and failure
   simpleNode,
   voidNode,
   reqNode,
   noneAsFailure,
   -- *Discriminator functions
   isBlob,
   isInner,
   isBinaryData,
   isPlainText,
   isXmlResult,
   isFailure,
   isInfo,
   asBinaryData,
   asPlainText,
   asXmlResult,
   asInfo,
   -- * Adding HTTP headers
   addHeader,
   ) where

import Prelude hiding (lex, FilePath)

import Control.Arrow
import Control.Exception
import Data.ByteString.UTF8 (fromString)
import Data.ByteString.Lazy (ByteString, toStrict)
import Data.Functor.Monadic
import qualified Data.List.Safe as LS
import Data.Text.Lazy hiding (pack, toStrict)
import Data.Types.Injective
import Data.Void
import Filesystem.Path.CurrentOS
import Network.HTTP.Conduit (Request, requestHeaders)
import Network.HTTP.Types.Header (HeaderName)
import Network.URI (URI)
import Text.XML.HXT.DOM.TypeDefs

import Crawling.Hephaestos.Fetch.Types
import Crawling.Hephaestos.Helper.String (showT)
import Crawling.Hephaestos.XPath

-- |A function which extracts a number of successor nodes from a page.
type Successor e a = URI -- ^The URI of the input
                     -> ByteString -- ^The input as a byte string.
                     -> a -- ^The input state.
                     -> [SuccessorNode e a]
                        -- ^The list of resultant leaves and nodes.

-- |A Successor which only works on HTML input. See 'htmlSuccessor'.
type HTMLSuccessor e a = URI
                         -> XmlTree
                         -> a
                         -> [SuccessorNode e a]

-- |A node generated by a 'Successor' function.
--  See 'simpleNode', 'voidNode' and 'redNode' for smart constructors.
data SuccessorNode e a = SuccessorNode {nodeState::a,
                                        -- ^The new state.
                                        nodeRes::FetchResult e,
                                        -- ^The node's result. Only 'Blob's will
                                        --  be expanded.
                                        nodeReqMod::Request -> Request
                                        -- ^Modifiers for the next HTTP request.
                                       }

-- |Shorthand for @SuccessorNode SomeException@
type SuccessorNode' a = SuccessorNode SomeException a

-- |Functor instance over the node state.
instance Functor (SuccessorNode e) where
   fmap f s@SuccessorNode{nodeState=a} = s{nodeState=f a}

-- |Eq instance for nodes based solely on the URL and the node state.
--instance (Eq a) => Eq (SuccessorNode e a) where
--   n == m = (nodeURL n == nodeURL m) &&
--            (nodeState n   == nodeState m)

-- |Ord instance for nodes. As with Eq, onl< the URL and the node state
--  are compared (in this lexical order),
--  not the request modifier function.
--instance (Ord a) => Ord (SuccessorNode e a) where
--   compare n m = lex [compare (nodeURL n) (nodeURL m),
--                      compare (nodeState n) (nodeState m)]

-- |Selects the first non-EQ element from a list or EQ if no such element exists.
lex :: [Ordering] -> Ordering
lex = maybe EQ id . LS.head . LS.dropWhile (EQ==)

-- |Constructs a general 'Successor' from a 'HTMLSuccessor'. If the input
--  cannot be parsed as HTML, a failure node is created.
htmlSuccessor :: (Request -> Request) -- ^The request modifier function.
                                      --  This is necessary for the creation
                                      --  of the failure node in case the input
                                      --  can't be parsed as HTML.
              -> HTMLSuccessor SomeException a
              -> Successor SomeException a
htmlSuccessor reqF succ uri bs st =
   case toDocument (showT uri) bs of
      (Right html) -> succ uri html st
      (Left err) -> [SuccessorNode st (Failure err (Just (Inner uri, Nothing)) 0) reqF]

-- |Adds a request header. If a header with the same name is already present,
--  it is replaced.
addHeader :: HeaderName -> ByteString -> Request -> Request
addHeader k v r = r{requestHeaders=headers}
   where headers = replace ((k==) . fst) (k,toStrict v) $ requestHeaders r
         -- |Replaces the first element in a list which satisfies a predicate.
         replace :: (a -> Bool) -> a -> [a] -> [a]
         replace _ _ [] = []
         replace test y (x:xs) | test x    = y:xs
                               | otherwise = x : replace test y xs


-- |Creates a 'SuccessorNode' from a 'FetchResult' and a state. No request
--  modifiers will be applied.
simpleNode :: a -> FetchResult e -> SuccessorNode e a
simpleNode s r = SuccessorNode s r id

-- |Creates a 'SuccessorNode' from a 'FetchResult'.
--  No request modifiers will be applied.
voidNode :: FetchResult e -> SuccessorNode e Void
voidNode = simpleNode undefined

-- |Creates a 'SuccessorNode' from a 'FetchResult' and a request modifier
--  function.
reqNode :: FetchResult e -> (Request -> Request) -> SuccessorNode e Void
reqNode = SuccessorNode undefined

-- |Result of a fetching operation.
data FetchResult e =
   -- |A URL which is to be downloaded.
   Blob{blobURL::URI}
   -- |An inner node in a search treee.
   | Inner{innerURL::URI}
   -- |Some plain text without any deeper semantic value.
   | PlainText{fromPlainText::Text}
   -- |A ByteString (binary data).
   | BinaryData{fromBinary::ByteString}
   -- |An XML tree.
   | XmlResult{fromXmlResult::XmlTree}
   -- |A failure which stores an error and the original node, if present.
<<<<<<< HEAD
   | Failure{failureError::e,
             -- ^The error which occurred.
             originalNode::Maybe (FetchResult e, Maybe Text),
             -- ^If applicable, the original node which couldn't be saved.
             --  This is most useful in the case of 'Blob's.
             nodesOmitted::Int
             -- ^Since it might be expensive to store long chains of failures
             --  via 'originalNode', this field provides the next best thing:
             --  a counter that specifies how many failure nodes have been
             --  omitted from the chain. These will the last @n@ failure nodes.
            }
=======
   --  Two pieces of information can be stored:
   --
   --  * The original fetch result, and
   --  * The filename under which the previous save was attempted.
   --
   --  A failure without an original node just represents a general,
   --  non-corrigible error.
   | Failure{failureError::e, originalNode::Maybe (FetchResult e, Maybe FilePath)}
>>>>>>> 00e05d45
   -- |A piece of named auxiliary information, such as a title or an author.
   | Info{infoKey::Text,infoValue::Text}
   deriving (Show, Eq)

-- |The file extension associated with a specific 'FetchResult'.
--  The values are:
--
--  * @.bin@ for 'Blob',
--  * @.txt@ for 'PlainText',
--  * @.xml@ for 'XmlResult',
--  * @.bin@ for 'BinaryData',
--  * @.info@ for 'Info'.
--  * @.error@ for 'Failure',
--  * @.inner@ for 'Inner'.
typeExt :: FetchResult e -> Text
typeExt Blob{} = ".bin"
typeExt Inner{} = ".inner"
typeExt PlainText{} = ".txt"
typeExt BinaryData{} = ".bin"
typeExt XmlResult{} = ".xml"
typeExt Failure{} = ".error"
typeExt Info{} = ".info"

-- |True iff the result is not of type 'Inner'.
isLeaf :: FetchResult e -> Bool
isLeaf (Inner _) = False
isLeaf _ = True

instance Ord XNode where
   compare (XText s) (XText t) = compare s t
   compare (XBlob s) (XBlob t) = compare s t
   compare (XCharRef s) (XCharRef t) = compare s t
   compare (XEntityRef s) (XEntityRef t) = compare s t
   compare (XCmt s) (XCmt t) = compare s t
   compare (XCdata s) (XCdata t) = compare s t
   compare (XPi s s') (XPi t t') = lex [compare s t, compare s' t']
   compare (XTag s s') (XTag t t') = lex [compare s t, compare s' t']
   compare (XDTD s s') (XDTD t t') = lex [compare s t, compare s' t']
   compare (XAttr s) (XAttr t) = compare s t
   compare (XError s s') (XError t t') = lex [compare s t, compare s' t']
   compare s t = compare (pos s) (pos t)
      where
         pos (XText _) = 0
         pos (XBlob _) = 1
         pos (XCharRef _) = 2
         pos (XEntityRef _) = 3
         pos (XCmt _) = 4
         pos (XCdata _) = 5
         pos (XPi _ _) = 6
         pos (XTag _ _) = 7
         pos (XDTD _ _) = 8
         pos (XAttr _) = 9
         pos (XError _ _) = 10

instance (Ord e) => Ord (FetchResult e) where
   compare (Blob s) (Blob t) = compare s t
   compare (Inner s) (Inner t) = compare s t
   compare (PlainText s) (PlainText t) = compare s t
   compare (BinaryData s) (BinaryData t) = compare s t
   compare (XmlResult s) (XmlResult t) = compare s t
   compare (Failure s s' s'') (Failure t t' t'') = lex [compare s t, compare s' t', compare s'' t'']
   compare (Info k v) (Info k' v') = lex [compare k k', compare v v']
   compare s t = compare (pos s) (pos t)
      where
         pos :: FetchResult e -> Int
         pos (Blob _) = 0
         pos (Inner _) = 1
         pos (PlainText _) = 2
         pos (BinaryData _) = 3
         pos (XmlResult _) = 4
         pos (Failure _ _ _) = 5
         pos (Info _ _) = 6

-- |Convenience function which turns a collection of ByteStrings into
--  BinaryData FetchResults.
asBinaryData :: Functor f => f ByteString -> f (FetchResult e)
asBinaryData = fmap BinaryData

-- |Convenience function which turns a collection of Texts
--  into PlainText FetchResults.
asPlainText :: Functor f => f Text -> f (FetchResult e)
asPlainText = fmap PlainText

-- |Convenience function which turns a collection of XmlTrees
--  into XmlResult FetchResults.
asXmlResult :: Functor f => f XmlTree -> f (FetchResult e)
asXmlResult = fmap XmlResult

-- |Convenience function which turns a collection of tuples
--  into Info FetchResults.
asInfo :: Functor f => f (Text,Text) -> f (FetchResult e)
asInfo = fmap (uncurry Info)

-- |Automatically creates a failure node if the result
--  set is empty. This is useful for when at least 1 result
--  is expected.
noneAsFailure :: e -- ^The error to create.
              -> Maybe (FetchResult e) -- ^The original node.
              -> [FetchResult e] -- ^The result set  @S@ to check for emptiness.
              -> [FetchResult e] -- ^@S@ if @not.null $ S@, @[f]@
                                 --  otherwise (for a new 'Failure' @f@).
noneAsFailure e b [] = [flip (Failure e) 0 $ b >$> (,Nothing)]
noneAsFailure _ _ (x:xs) = x:xs

-- |Returns True iff the result is a Blob.
isBlob :: FetchResult e -> Bool
isBlob Blob{} = True
isBlob _ = False

-- |Returns True iff the result is an inner node.
isInner :: FetchResult e -> Bool
isInner Inner{} = True
isInner _ = False

-- |Returns True iff the result is binary data.
isBinaryData BinaryData{} = True
isBinaryData _ = False

-- |Returns True iff the result is plain text.
isPlainText :: FetchResult e -> Bool
isPlainText PlainText{} = True
isPlainText _ = False

-- |Returns True iff the result is an XML tree.
isXmlResult :: FetchResult e -> Bool
isXmlResult XmlResult{} = True
isXmlResult _ = False

-- |Returns True iff the result is a failure.
isFailure :: FetchResult e -> Bool
isFailure Failure{} = True
isFailure _ = False

-- |Returns True iff the result is auxiliary information.
isInfo :: FetchResult e -> Bool
isInfo Info{} = True
isInfo _ = False<|MERGE_RESOLUTION|>--- conflicted
+++ resolved
@@ -158,10 +158,9 @@
    -- |An XML tree.
    | XmlResult{fromXmlResult::XmlTree}
    -- |A failure which stores an error and the original node, if present.
-<<<<<<< HEAD
    | Failure{failureError::e,
              -- ^The error which occurred.
-             originalNode::Maybe (FetchResult e, Maybe Text),
+             originalNode::Maybe (FetchResult e, Maybe FilePath),
              -- ^If applicable, the original node which couldn't be saved.
              --  This is most useful in the case of 'Blob's.
              nodesOmitted::Int
@@ -170,16 +169,6 @@
              --  a counter that specifies how many failure nodes have been
              --  omitted from the chain. These will the last @n@ failure nodes.
             }
-=======
-   --  Two pieces of information can be stored:
-   --
-   --  * The original fetch result, and
-   --  * The filename under which the previous save was attempted.
-   --
-   --  A failure without an original node just represents a general,
-   --  non-corrigible error.
-   | Failure{failureError::e, originalNode::Maybe (FetchResult e, Maybe FilePath)}
->>>>>>> 00e05d45
    -- |A piece of named auxiliary information, such as a title or an author.
    | Info{infoKey::Text,infoValue::Text}
    deriving (Show, Eq)
